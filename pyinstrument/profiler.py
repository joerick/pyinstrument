from __future__ import annotations

import inspect
import os
import sys
import time
import types
from pathlib import Path
from time import process_time
from typing import IO, Any

from pyinstrument import renderers
from pyinstrument.frame import AWAIT_FRAME_IDENTIFIER, OUT_OF_CONTEXT_FRAME_IDENTIFIER
from pyinstrument.renderers.console import FlatTimeMode
from pyinstrument.session import Session
from pyinstrument.stack_sampler import AsyncState, StackSampler, build_call_stack, get_stack_sampler
from pyinstrument.typing import LiteralStr
from pyinstrument.util import file_supports_color, file_supports_unicode

# pyright: strict


class ActiveProfilerSession:
    frame_records: list[tuple[list[str], float]]

    def __init__(
        self,
        start_time: float,
        start_process_time: float,
        start_call_stack: list[str],
    ) -> None:
        self.start_time = start_time
        self.start_process_time = start_process_time
        self.start_call_stack = start_call_stack
        self.frame_records = []


AsyncMode = LiteralStr["enabled", "disabled", "strict"]


class Profiler:
    """
    The profiler - this is the main way to use pyinstrument.
    """

    _last_session: Session | None
    _active_session: ActiveProfilerSession | None
    _interval: float
    _async_mode: AsyncMode
    use_timing_thread: bool | None

    def __init__(
        self,
        interval: float = 0.001,
        async_mode: AsyncMode = "enabled",
        use_timing_thread: bool | None = None,
    ):
        """
        Note the profiling will not start until :func:`start` is called.

        :param interval: See :attr:`interval`.
        :param async_mode: See :attr:`async_mode`.
        :param use_timing_thread: If True, the profiler will use a separate
            thread to keep track of time. This is useful if you're on a system
            where getting the time has significant overhead.
        """
        self._interval = interval
        self._last_session = None
        self._active_session = None
        self._async_mode = async_mode
        self.use_timing_thread = use_timing_thread

    @property
    def interval(self) -> float:
        """
        The minimum time, in seconds, between each stack sample. This translates into the
        resolution of the sampling.
        """
        return self._interval

    @property
    def async_mode(self) -> AsyncMode:
        """
        Configures how this Profiler tracks time in a program that uses
        async/await.

        ``enabled``
            When this profiler sees an ``await``, time is logged in the function
            that awaited, rather than observing other coroutines or the event
            loop.

        ``disabled``
            This profiler doesn't attempt to track ``await``. In a program that
            uses async/await, this will interleave other coroutines and event
            loop machinery in the profile. Use this option if async support is
            causing issues in your use case, or if you want to run multiple
            profilers at once.

        ``strict``
            Instructs the profiler to only profile the current
            `async context <https://docs.python.org/3/library/contextvars.html>`_.
            Frames that are observed in an other context are ignored, tracked
            instead as ``<out-of-context>``.
        """
        return self._async_mode

    @property
    def last_session(self) -> Session | None:
        """
        The previous session recorded by the Profiler.
        """
        return self._last_session

    def start(self, caller_frame: types.FrameType | None = None):
        """
        Instructs the profiler to start - to begin observing the program's execution and recording
        frames.

        The normal way to invoke ``start()`` is with a new instance, but you can restart a Profiler
        that was previously running, too. The sessions are combined.

        :param caller_frame: Set this to override the default behaviour of treating the caller of
            ``start()`` as the 'start_call_stack' - the instigator of the profile. Most
            renderers will trim the 'root' from the call stack up to this frame, to
            present a simpler output.

            You might want to set this to ``inspect.currentframe().f_back`` if you are
            writing a library that wraps pyinstrument.
        """

        if caller_frame is None:
            caller_frame = inspect.currentframe().f_back  # type: ignore

        try:
            self._active_session = ActiveProfilerSession(
                start_time=time.time(),
                start_process_time=process_time(),
                start_call_stack=build_call_stack(caller_frame, "initial", None),
            )

            use_async_context = self.async_mode != "disabled"
            get_stack_sampler().subscribe(
                self._sampler_saw_call_stack,
                desired_interval=self.interval,
                use_async_context=use_async_context,
                use_timing_thread=self.use_timing_thread,
            )
        except:
            self._active_session = None
            raise

    def stop(self) -> Session:
        """
        Stops the profiler observing, and sets :attr:`last_session`
        to the captured session.

        :return: The captured session.
        """
        if not self._active_session:
            raise RuntimeError("This profiler is not currently running.")

        try:
            get_stack_sampler().unsubscribe(self._sampler_saw_call_stack)
        except StackSampler.SubscriberNotFound:
            raise RuntimeError(
                "Failed to stop profiling. Make sure that you start/stop profiling on the same thread."
            )

        cpu_time = process_time() - self._active_session.start_process_time

        session = Session(
            frame_records=self._active_session.frame_records,
            start_time=self._active_session.start_time,
            duration=time.time() - self._active_session.start_time,
            sample_count=len(self._active_session.frame_records),
            program=" ".join(sys.argv),
            start_call_stack=self._active_session.start_call_stack,
            cpu_time=cpu_time,
        )
        self._active_session = None

        if self.last_session is not None:
            # include the previous session's data too
            session = Session.combine(self.last_session, session)

        self._last_session = session

        return session

    @property
    def is_running(self):
        """
        Returns `True` if this profiler is running - i.e. observing the program execution.
        """
        return self._active_session is not None

    def reset(self):
        """
        Resets the Profiler, clearing the `last_session`.
        """
        if self.is_running:
            self.stop()

        self._last_session = None

    def __enter__(self):
        """
        Context manager support.

        Profilers can be used in `with` blocks! See this example:

        .. code-block:: python

            with Profiler() as p:
                # your code here...
                do_some_work()

            # profiling has ended. let's print the output.
            p.print()
        """
        self.start(caller_frame=inspect.currentframe().f_back)  # type: ignore
        return self

    def __exit__(self, *args: Any):
        self.stop()

    # pylint: disable=W0613
    def _sampler_saw_call_stack(
        self,
        call_stack: list[str],
        time_since_last_sample: float,
        async_state: AsyncState | None,
    ):
        if not self._active_session:
            raise RuntimeError(
                "Received a call stack without an active session. Please file an issue on pyinstrument Github describing how you made this happen!"
            )

        if (
            async_state
            and async_state.state == "out_of_context_awaited"
            and self._async_mode in ["enabled", "strict"]
        ):
            awaiting_coroutine_stack = async_state.info
            self._active_session.frame_records.append(
                (
                    awaiting_coroutine_stack + [AWAIT_FRAME_IDENTIFIER],
                    time_since_last_sample,
                )
            )
        elif (
            async_state
            and async_state.state == "out_of_context_unknown"
            and self._async_mode == "strict"
        ):
            context_exit_frame = async_state.info
            self._active_session.frame_records.append(
                (
                    context_exit_frame + [OUT_OF_CONTEXT_FRAME_IDENTIFIER],
                    time_since_last_sample,
                )
            )
        else:
            # regular sync code
            self._active_session.frame_records.append((call_stack, time_since_last_sample))

    def print(
        self,
        file: IO[str] = sys.stdout,
        *,
        unicode: bool | None = None,
        color: bool | None = None,
        show_all: bool = False,
        timeline: bool = False,
<<<<<<< HEAD
        **kwargs: Any,
=======
        flat: bool = False,
        flat_time: FlatTimeMode = "self",
>>>>>>> afbf6bbd
    ):
        """print(file=sys.stdout, *, unicode=None, color=None, show_all=False, timeline=False, flat=False)

        Print the captured profile to the console.

        :param file: the IO stream to write to. Could be a file descriptor or sys.stdout, sys.stderr. Defaults to sys.stdout.
        :param unicode: Override unicode support detection.
        :param color: Override ANSI color support detection.
        :param show_all: Sets the ``show_all`` parameter on the renderer.
        :param timeline: Sets the ``timeline`` parameter on the renderer.
        :param flat: Sets the ``flat`` parameter on the renderer.
        :param flat_time: Sets the ``flat_time`` parameter on the renderer.
        """
        if unicode is None:
            unicode = file_supports_unicode(file)
        if color is None:
            color = file_supports_color(file)

        print(
            self.output_text(
                unicode=unicode,
                color=color,
                show_all=show_all,
                timeline=timeline,
<<<<<<< HEAD
                **kwargs,
=======
                flat=flat,
                flat_time=flat_time,
>>>>>>> afbf6bbd
            ),
            file=file,
        )

    def output_text(
        self,
        unicode: bool = False,
        color: bool = False,
        show_all: bool = False,
        timeline: bool = False,
<<<<<<< HEAD
        **kwargs: Any,
=======
        flat: bool = False,
        flat_time: FlatTimeMode = "self",
>>>>>>> afbf6bbd
    ) -> str:
        """
        Return the profile output as text, as rendered by :class:`ConsoleRenderer`
        """
        return self.output(
            renderer=renderers.ConsoleRenderer(
<<<<<<< HEAD
                unicode=unicode, color=color, show_all=show_all, timeline=timeline, **kwargs,
=======
                unicode=unicode,
                color=color,
                show_all=show_all,
                timeline=timeline,
                flat=flat,
                flat_time=flat_time,
>>>>>>> afbf6bbd
            )
        )

    def output_html(self, timeline: bool = False, show_all: bool = False) -> str:
        """
        Return the profile output as HTML, as rendered by :class:`HTMLRenderer`
        """
        return self.output(renderer=renderers.HTMLRenderer(timeline=timeline, show_all=show_all))

    def write_html(
        self, path: str | os.PathLike[str], timeline: bool = False, show_all: bool = False
    ):
        """
        Writes the profile output as HTML to a file, as rendered by :class:`HTMLRenderer`
        """
        file = Path(path)
        file.write_text(
            self.output(renderer=renderers.HTMLRenderer(timeline=timeline, show_all=show_all)),
            encoding="utf-8",
        )

    def open_in_browser(self, timeline: bool = False):
        """
        Opens the last profile session in your web browser.
        """
        session = self._get_last_session_or_fail()

        return renderers.HTMLRenderer(timeline=timeline).open_in_browser(session)

    def output(self, renderer: renderers.Renderer) -> str:
        """
        Returns the last profile session, as rendered by ``renderer``.

        :param renderer: The renderer to use.
        """
        session = self._get_last_session_or_fail()

        return renderer.render(session)

    def _get_last_session_or_fail(self) -> Session:
        if self.is_running:
            raise Exception("can't render profile output because this profiler is still running")

        if self.last_session is None:
            raise Exception(
                "can't render profile output because this profiler has not completed a profile session yet"
            )

        return self.last_session<|MERGE_RESOLUTION|>--- conflicted
+++ resolved
@@ -272,12 +272,9 @@
         color: bool | None = None,
         show_all: bool = False,
         timeline: bool = False,
-<<<<<<< HEAD
-        **kwargs: Any,
-=======
         flat: bool = False,
         flat_time: FlatTimeMode = "self",
->>>>>>> afbf6bbd
+        **kwargs: Any,
     ):
         """print(file=sys.stdout, *, unicode=None, color=None, show_all=False, timeline=False, flat=False)
 
@@ -302,12 +299,9 @@
                 color=color,
                 show_all=show_all,
                 timeline=timeline,
-<<<<<<< HEAD
-                **kwargs,
-=======
                 flat=flat,
                 flat_time=flat_time,
->>>>>>> afbf6bbd
+                **kwargs,
             ),
             file=file,
         )
@@ -318,28 +312,22 @@
         color: bool = False,
         show_all: bool = False,
         timeline: bool = False,
-<<<<<<< HEAD
-        **kwargs: Any,
-=======
         flat: bool = False,
         flat_time: FlatTimeMode = "self",
->>>>>>> afbf6bbd
+        **kwargs: Any,
     ) -> str:
         """
         Return the profile output as text, as rendered by :class:`ConsoleRenderer`
         """
         return self.output(
             renderer=renderers.ConsoleRenderer(
-<<<<<<< HEAD
-                unicode=unicode, color=color, show_all=show_all, timeline=timeline, **kwargs,
-=======
                 unicode=unicode,
                 color=color,
                 show_all=show_all,
                 timeline=timeline,
                 flat=flat,
                 flat_time=flat_time,
->>>>>>> afbf6bbd
+                **kwargs,
             )
         )
 
