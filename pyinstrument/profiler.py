--- conflicted
+++ resolved
@@ -221,15 +221,8 @@
                         candidate = os.path.relpath(self.file_path, path)
                     except ValueError:
                         continue
-<<<<<<< HEAD
                     if not result or (len(candidate.split(os.sep)) < len(result.split(os.sep))):
                         result = candidate
-=======
-
-                    if not result or (len(candidate.split(os.sep)) < len(result.split(os.sep))):
-                        result = candidate
-
->>>>>>> 88290b11
                 self._file_path_short = result
             else: 
                 self._file_path_short = None
