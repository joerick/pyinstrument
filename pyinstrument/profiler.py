--- conflicted
+++ resolved
@@ -260,10 +260,7 @@
         show_all: bool = False,
         timeline: bool = False,
         flat: bool = False,
-<<<<<<< HEAD
         flat_time: FlatTimeMode = "self",
-=======
->>>>>>> 9fa0054a
     ):
         """print(file=sys.stdout, *, unicode=None, color=None, show_all=False, timeline=False, flat=False)
 
@@ -274,12 +271,8 @@
         :param color: Override ANSI color support detection.
         :param show_all: Sets the ``show_all`` parameter on the renderer.
         :param timeline: Sets the ``timeline`` parameter on the renderer.
-<<<<<<< HEAD
-        :param flat: Display a flat profile instead of a call graph.
-        :param flat_time: Show ``'self'`` time or ``'total'`` time (including children) in flat profile.
-=======
         :param flat: Sets the ``flat`` parameter on the renderer.
->>>>>>> 9fa0054a
+        :param flat_time: Sets the ``flat_time`` parameter on the renderer.
         """
         if unicode is None:
             unicode = file_supports_unicode(file)
@@ -293,10 +286,7 @@
                 show_all=show_all,
                 timeline=timeline,
                 flat=flat,
-<<<<<<< HEAD
                 flat_time=flat_time,
-=======
->>>>>>> 9fa0054a
             ),
             file=file,
         )
@@ -308,26 +298,19 @@
         show_all: bool = False,
         timeline: bool = False,
         flat: bool = False,
-<<<<<<< HEAD
         flat_time: FlatTimeMode = "self",
-=======
->>>>>>> 9fa0054a
     ) -> str:
         """
         Return the profile output as text, as rendered by :class:`ConsoleRenderer`
         """
         return self.output(
             renderer=renderers.ConsoleRenderer(
-<<<<<<< HEAD
                 unicode=unicode,
                 color=color,
                 show_all=show_all,
                 timeline=timeline,
                 flat=flat,
                 flat_time=flat_time,
-=======
-                unicode=unicode, color=color, show_all=show_all, timeline=timeline, flat=flat
->>>>>>> 9fa0054a
             )
         )
 
