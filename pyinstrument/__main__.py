from __future__ import annotations

import fnmatch
import glob
import json
import optparse
import os
import runpy
import shutil
import sys
import time
from typing import Any, List, TextIO, cast

import pyinstrument
from pyinstrument import Profiler, renderers
from pyinstrument.session import Session
from pyinstrument.util import (
    file_is_a_tty,
    file_supports_color,
    file_supports_unicode,
    object_with_import_path,
)
from pyinstrument.vendor import appdirs, keypath

# pyright: strict


def main():
    usage = "usage: pyinstrument [options] scriptfile [arg] ..."
    version_string = "pyinstrument {v}, on Python {pyv[0]}.{pyv[1]}.{pyv[2]}".format(
        v=pyinstrument.__version__,
        pyv=sys.version_info,
    )
    parser = optparse.OptionParser(usage=usage, version=version_string)
    parser.allow_interspersed_args = False

    def store_and_consume_remaining(
        option: optparse.Option, opt: str, value: str, parser: optparse.OptionParser
    ):
        """
        A callback for optparse that stores the value and consumes all
        remaining arguments, storing them in the same variable as a tuple.
        """

        # assert a few things we know to be true about the parser
        assert option.dest
        assert parser.rargs is not None
        assert parser.largs is not None

        # everything after this argument should be consumed
        remaining_arguments = parser.rargs + parser.largs
        parser.rargs[:] = []
        parser.largs[:] = []

        setattr(parser.values, option.dest, ValueWithRemainingArgs(value, remaining_arguments))

    parser.add_option(
        "--load",
        dest="load",
        action="store",
        metavar="FILENAME",
        help="instead of running a script, load a profile session from a pyisession file",
    )

    parser.add_option(
        "",
        "--load-prev",
        dest="load_prev",
        action="store",
        metavar="IDENTIFIER",
        help="instead of running a script, load a previous profile session as specified by an identifier",
    )

    parser.add_option(
        "-m",
        "",
        dest="module",
        action="callback",
        callback=store_and_consume_remaining,
        type="string",
        help="run library module as a script, like 'python -m module'",
    )
    parser.add_option(
        "-c",
        "",
        dest="program",
        action="callback",
        callback=store_and_consume_remaining,
        type="string",
        help="program passed in as string, like 'python -c \"...\"'",
    )
    parser.add_option(
        "",
        "--from-path",
        dest="from_path",
        action="store_true",
        help="(POSIX only) instead of the working directory, look for scriptfile in the PATH environment variable",
    )

    parser.add_option(
        "-o", "--outfile", dest="outfile", action="store", help="save to <outfile>", default=None
    )

    parser.add_option(
        "-r",
        "--renderer",
        dest="renderer",
        action="store",
        type="string",
        help=(
            "how the report should be rendered. One of: 'text', 'html', 'json', 'speedscope', 'pstats', "
            "or python import path to a renderer class. Defaults to the appropriate format "
            "for the extension if OUTFILE is given, otherwise, defaults to 'text'."
        ),
        default=None,
    )

    parser.add_option(
        "-p",
        "--render-option",
        dest="render_options",
        action="append",
        metavar="RENDER_OPTION",
        type="string",
        help=(
            "options to pass to the renderer, in the format 'flag_name' or 'option_name=option_value'. "
            "For example, to set the option 'time', pass '-p time=percent_of_total'. To pass multiple "
            "options, use the -p option multiple times. You can set processor options using dot-syntax, "
            "like '-p processor_options.filter_threshold=0'. option_value is parsed as a JSON value or "
            "a string."
        ),
    )

    parser.add_option(
        "",
        "--html",
        dest="output_html",
        action="store_true",
        help=optparse.SUPPRESS_HELP,
        default=False,
    )  # deprecated shortcut for --renderer=html

    parser.add_option(
        "-t",
        "--timeline",
        dest="timeline",
        action="store_true",
        default=False,
        help="render as a timeline - preserve ordering and don't condense repeated calls",
    )

    parser.add_option(
        "",
        "--hide",
        dest="hide_fnmatch",
        action="store",
        metavar="EXPR",
        help=(
            "glob-style pattern matching the file paths whose frames to hide. Defaults to "
            "hiding non-application code"
        ),
    )
    parser.add_option(
        "",
        "--hide-regex",
        dest="hide_regex",
        action="store",
        metavar="REGEX",
        help=(
            "regex matching the file paths whose frames to hide. Useful if --hide doesn't give "
            "enough control."
        ),
    )

    parser.add_option(
        "",
        "--show",
        dest="show_fnmatch",
        action="store",
        metavar="EXPR",
        help=(
            "glob-style pattern matching the file paths whose frames to "
            "show, regardless of --hide or --hide-regex. For example, use "
            "--show '*/<library>/*' to show frames within a library that "
            "would otherwise be hidden."
        ),
    )
    parser.add_option(
        "",
        "--show-regex",
        dest="show_regex",
        action="store",
        metavar="REGEX",
        help=(
            "regex matching the file paths whose frames to always show. "
            "Useful if --show doesn't give enough control."
        ),
    )
    parser.add_option(
        "",
        "--show-all",
        dest="show_all",
        action="store_true",
        help="show everything",
        default=False,
    )

    parser.add_option(
        "",
        "--unicode",
        dest="unicode",
        action="store_true",
        help="(text renderer only) force unicode text output",
    )
    parser.add_option(
        "",
        "--no-unicode",
        dest="unicode",
        action="store_false",
        help="(text renderer only) force ascii text output",
    )

    parser.add_option(
        "",
        "--color",
        dest="color",
        action="store_true",
        help="(text renderer only) force ansi color text output",
    )
    parser.add_option(
        "",
        "--no-color",
        dest="color",
        action="store_false",
        help="(text renderer only) force no color text output",
    )
    parser.add_option(
        "-i",
        "--interval",
        action="store",
        type=float,
        help=(
            "Minimum time, in seconds, between each stack sample. Smaller values "
            "allow resolving shorter duration function calls but conversely incur a "
            "greater runtime and memory consumption overhead. For longer running "
            "scripts, setting a larger interval can help control the rate at which "
            "the memory required to store the stack samples increases."
        ),
        default=0.001,
    )
    parser.add_option(
        "",
        "--use-timing-thread",
        dest="use_timing_thread",
        action="store_true",
        help=(
            "Use a separate thread to time the interval between stack samples. "
            "This can reduce the overhead of sampling on some systems."
        ),
    )

    # parse the options

    if not sys.argv[1:]:
        parser.print_help()
        sys.exit(2)

    options, args = parser.parse_args()  # type: ignore

    # make command line options type-checked
    options = cast(CommandLineOptions, options)
    # work around a type checking bug...
    args = cast(List[str], args)  # type: ignore

    session_options_used = [
        options.load is not None,
        options.load_prev is not None,
        options.module is not None,
        options.program is not None,
        len(args) > 0,
    ]
    if session_options_used.count(True) == 0:
        parser.print_help()
        sys.exit(2)
    if session_options_used.count(True) > 1:
        parser.error("You can only specify one of --load, --load-prev, -m, or script arguments")

    if options.module is not None and options.from_path:
        parser.error("The options -m and --from-path are mutually exclusive.")

    if options.from_path and sys.platform == "win32":
        parser.error("--from-path is not supported on Windows")

    renderer_class = get_renderer_class(options)

    # open the output file

    if options.outfile:
        f = open(
            options.outfile,
            "w",
            encoding="utf-8",
            errors="surrogateescape",
            newline="" if renderer_class.output_is_binary else None,
        )
        should_close_f_after_writing = True
    else:
        f = sys.stdout
        should_close_f_after_writing = False

    # create the renderer

    try:
        renderer = create_renderer(renderer_class, options, output_file=f)
    except OptionsParseError as e:
        parser.error(e.args[0])
        exit(1)

    if renderer.output_is_binary and not options.outfile and file_is_a_tty(f):
        parser.error(
            "Can't write binary output to a terminal. Redirect to a file or use --outfile."
        )
        exit(1)

    # get the session - execute code or load from disk

    if options.load_prev:
        session = load_report_from_temp_storage(options.load_prev)
    elif options.load:
        session = Session.load(options.load)
    else:
        # we are running some code
        if options.module is not None:
            if not (sys.path[0] and os.path.samefile(sys.path[0], ".")):
                # when called with '-m', search the cwd for that module
                sys.path[0] = os.path.abspath(".")

            argv = [options.module.value] + options.module.remaining_args
            code = "run_module(modname, run_name='__main__', alter_sys=True)"
            globs = {"run_module": runpy.run_module, "modname": options.module.value}
        elif options.program is not None:
            argv = ["-c", *options.program.remaining_args]
            code = options.program.value
            globs = {"__name__": "__main__"}
            # set the first path entry to '' to match behaviour of python -c
            sys.path[0] = ""
        else:
            argv = args
            if options.from_path:
                progname = shutil.which(args[0])
                if progname is None:
                    sys.exit(f"Error: program {args[0]} not found in PATH!")
            else:
                progname = args[0]
                if not os.path.exists(progname):
                    sys.exit(f"Error: program {args[0]} not found!")

            # Make sure we overwrite the first entry of sys.path ('.') with directory of the program.
            sys.path[0] = os.path.dirname(progname)

            code = "run_path(progname, run_name='__main__')"
            globs = {"run_path": runpy.run_path, "progname": progname}

        old_argv = sys.argv.copy()

        # there is no point using async mode for command line invocation,
        # because it will always be capturing the whole program, we never want
        # any execution to be <out-of-context>, and it avoids duplicate
        # profiler errors.
<<<<<<< HEAD
        profiler = Profiler(
            interval=options.interval,
            async_mode="disabled",
            use_timing_thread=options.use_timing_thread,
        )

=======
        profiler = Profiler(interval=options.interval, async_mode="disabled")
>>>>>>> 0fe23188
        profiler.start()

        try:
            sys.argv[:] = argv
            exec(code, globs, None)
        except (SystemExit, KeyboardInterrupt):
            pass
        finally:
            sys.argv[:] = old_argv

        session = profiler.stop()

    if isinstance(renderer, renderers.HTMLRenderer) and not options.outfile and file_is_a_tty(f):
        # don't write HTML to a TTY, open in browser instead
        output_filename = renderer.open_in_browser(session)
        print("stdout is a terminal, so saved profile output to %s" % output_filename)
    else:
        f.write(renderer.render(session))
        if should_close_f_after_writing:
            f.close()

    if isinstance(renderer, renderers.ConsoleRenderer) and not options.outfile:
        _, report_identifier = save_report_to_temp_storage(session)
        print("To view this report with different options, run:")
        print("    pyinstrument --load-prev %s [options]" % report_identifier)
        print("")


def compute_render_options(
    options: CommandLineOptions, renderer_class: type[renderers.Renderer], output_file: TextIO
) -> dict[str, Any]:
    # parse show/hide options
    if options.hide_fnmatch is not None and options.hide_regex is not None:
        raise OptionsParseError("You can‘t specify both --hide and --hide-regex")

    hide_regex: str | None
    show_regex: str | None
    if options.hide_fnmatch is not None:
        hide_regex = fnmatch.translate(options.hide_fnmatch)
    else:
        hide_regex = options.hide_regex

    show_options_used = [
        options.show_fnmatch is not None,
        options.show_regex is not None,
        options.show_all,
    ]
    if show_options_used.count(True) > 1:
        raise OptionsParseError("You can only specify one of --show, --show-regex and --show-all")

    if options.show_fnmatch is not None:
        show_regex = fnmatch.translate(options.show_fnmatch)
    elif options.show_all:
        show_regex = r".*"
    else:
        show_regex = options.show_regex

    render_options: dict[str, Any] = {}

    if issubclass(renderer_class, renderers.FrameRenderer):
        render_options["processor_options"] = {
            "hide_regex": hide_regex,
            "show_regex": show_regex,
        }

    if issubclass(renderer_class, renderers.ConsoleRenderer):
        unicode_override = options.unicode is not None
        color_override = options.color is not None
        unicode: Any = options.unicode if unicode_override else file_supports_unicode(output_file)
        color: Any = options.color if color_override else file_supports_color(output_file)

        render_options.update({"unicode": unicode, "color": color})

    if options.timeline:
        render_options["timeline"] = True
    if options.show_all:
        render_options["show_all"] = True

    # apply user options
    if options.render_options is not None:
        for renderer_option in options.render_options:
            key, sep, value = renderer_option.partition("=")

            if sep == "":
                # we're setting a flag, like `-p unicode`
                keypath.set_value_at_keypath(render_options, key, True)
            else:
                # it's a key=value structure
                try:
                    # try parsing as a JSON value
                    parsed_value = json.loads(value)
                except json.JSONDecodeError:
                    # otherwise treat it as a string
                    parsed_value = value

                keypath.set_value_at_keypath(render_options, key, parsed_value)

    return render_options


class OptionsParseError(Exception):
    pass


def create_renderer(
    renderer_class: type[renderers.Renderer], options: CommandLineOptions, output_file: TextIO
) -> renderers.Renderer:
    render_options = compute_render_options(
        options, renderer_class=renderer_class, output_file=output_file
    )

    try:
        return renderer_class(**render_options)
    except (TypeError, renderers.Renderer.MisconfigurationError) as err:
        # TypeError is probably a bad renderer option, so we produce a nicer error message
        raise OptionsParseError(
            f"Failed to create {renderer_class.__name__}. Check your renderer options.\n  {err}\n"
        )


def get_renderer_class(options: CommandLineOptions) -> type[renderers.Renderer]:
    renderer = options.renderer

    if options.output_html:
        renderer = "html"

    if renderer is None and options.outfile:
        renderer = guess_renderer_from_outfile(options.outfile)

    if renderer is None:
        renderer = "text"

    if renderer == "text":
        return renderers.ConsoleRenderer
    elif renderer == "html":
        return renderers.HTMLRenderer
    elif renderer == "json":
        return renderers.JSONRenderer
    elif renderer == "speedscope":
        return renderers.SpeedscopeRenderer
    elif renderer == "session":
        return renderers.SessionRenderer
    elif renderer == "pstats":
        return renderers.PstatsRenderer
    else:
        try:
            return object_with_import_path(renderer)
        except (ValueError, ModuleNotFoundError, AttributeError) as err:
            # ValueError means we failed to import this object
            raise OptionsParseError(
                f"Failed to find renderer with name {renderer!r}.\n"
                "Options are text, html, json, speedscope, pstats or a Python\n"
                "import path to a Renderer class.\n"
                "\n"
                f"Underlying error: {err}\n"
            )


def guess_renderer_from_outfile(outfile: str) -> str | None:
    # ignore case of outfile
    outfile = outfile.lower()

    _, ext = os.path.splitext(outfile)

    if ext == ".txt":
        return "text"
    elif ext in [".html", ".htm"]:
        return "html"
    elif outfile.endswith(".speedscope.json"):
        return "speedscope"
    elif ext == ".json":
        return "json"
    elif ext == ".pyisession":
        return "session"
    elif ext == ".pstats":
        return "pstats"
    else:
        return None


def report_dir() -> str:
    data_dir = appdirs.user_data_dir("pyinstrument", "com.github.joerick")  # type: ignore
    report_dir = os.path.join(data_dir, "reports")
    if not os.path.exists(report_dir):
        os.makedirs(report_dir)
    return report_dir


def load_report_from_temp_storage(identifier: str) -> Session:
    """
    Returns the session referred to by identifier
    """
    path = os.path.join(report_dir(), identifier + ".pyisession")
    try:
        return Session.load(path)
    except FileNotFoundError:
        sys.exit(f"pyinstrument: Couldn't find a profile with identifier {identifier}")


def save_report_to_temp_storage(session: Session):
    """
    Saves the session to a temp file, and returns that path.
    Also prunes the number of reports to 10 so there aren't loads building up.
    """
    # prune this folder to contain the last 10 sessions
    previous_reports = glob.glob(os.path.join(report_dir(), "*.pyisession"))
    previous_reports.sort(reverse=True)
    while len(previous_reports) > 10:
        report_file = previous_reports.pop()
        os.remove(report_file)

    identifier = time.strftime("%Y-%m-%dT%H-%M-%S", time.localtime(session.start_time))

    path = os.path.join(report_dir(), identifier + ".pyisession")
    session.save(path)
    return path, identifier


class CommandLineOptions:
    """
    A type that codifies the `options` variable.
    """

    module: ValueWithRemainingArgs | None
    program: ValueWithRemainingArgs | None
    load: str | None
    load_prev: str | None
    from_path: str | None
    hide_fnmatch: str | None
    show_fnmatch: str | None
    hide_regex: str | None
    show_regex: str | None
    show_all: bool
    output_html: bool
    outfile: str | None
    render_options: list[str] | None

    unicode: bool | None
    color: bool | None
    renderer: str | None
    timeline: bool
    interval: float
    use_timing_thread: bool | None


class ValueWithRemainingArgs:
    def __init__(self, value: str, remaining_args: list[str]):
        self.value = value
        self.remaining_args = remaining_args


if __name__ == "__main__":
    main()<|MERGE_RESOLUTION|>--- conflicted
+++ resolved
@@ -367,16 +367,12 @@
         # because it will always be capturing the whole program, we never want
         # any execution to be <out-of-context>, and it avoids duplicate
         # profiler errors.
-<<<<<<< HEAD
         profiler = Profiler(
             interval=options.interval,
             async_mode="disabled",
             use_timing_thread=options.use_timing_thread,
         )
 
-=======
-        profiler = Profiler(interval=options.interval, async_mode="disabled")
->>>>>>> 0fe23188
         profiler.start()
 
         try:
