--- conflicted
+++ resolved
@@ -1,20 +1,9 @@
-<<<<<<< HEAD
 import sys, os, codecs, runpy, tempfile, glob, time, fnmatch, optparse
+import pyinstrument
 from pyinstrument import Profiler, renderers
 from pyinstrument.session import ProfilerSession
 from pyinstrument.util import object_with_import_path
 from pyinstrument.vendor.six import exec_
-
-
-def main():
-    usage = ("usage: pyinstrument [options] [scriptfile [arg]] ...")
-    parser = optparse.OptionParser(usage=usage)
-=======
-import sys, os, codecs, runpy, tempfile
-from optparse import OptionParser
-import pyinstrument
-from pyinstrument import Profiler
-from .six import exec_
 
 
 def main():
@@ -23,8 +12,7 @@
         v=pyinstrument.__version__,
         pyv=sys.version_info,
     )
-    parser = OptionParser(usage=usage, version=version_string)
->>>>>>> 4a755b26
+    parser = optparse.OptionParser(usage=usage, version=version_string)
     parser.allow_interspersed_args = False
 
     parser.add_option('', '--load-prev',
