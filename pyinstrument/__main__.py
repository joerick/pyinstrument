--- conflicted
+++ resolved
@@ -18,8 +18,6 @@
 from pyinstrument import Profiler, renderers
 from pyinstrument.frame import BaseFrame
 from pyinstrument.processors import ProcessorOptions
-from pyinstrument.renderers.base import FrameRenderer
-from pyinstrument.renderers.html import HTMLRenderer
 from pyinstrument.session import Session
 from pyinstrument.util import (
     file_is_a_tty,
@@ -226,7 +224,7 @@
         parser.print_help()
         sys.exit(2)
 
-    options, args = parser.parse_args()
+    options, args = parser.parse_args()  # type: ignore
 
     # make command line options type-checked
     options = cast(CommandLineOptions, options)
@@ -267,9 +265,6 @@
     except OptionsParseError as e:
         parser.error(e.args[0])
         exit(1)
-
-    # remove this frame from the trace
-    renderer.processors.append(remove_first_pyinstrument_frame_processor)
 
     # get the session - execute code or load from disk
 
@@ -318,9 +313,18 @@
 
         session = profiler.stop()
 
-    # write the output
-
-    if isinstance(renderer, HTMLRenderer) and not options.outfile and file_is_a_tty(f):
+    if options.outfile:
+        f = codecs.open(options.outfile, "w", "utf-8")
+        should_close_f_after_writing = True
+    else:
+        f = sys.stdout
+        should_close_f_after_writing = False
+
+    if isinstance(renderer, renderers.FrameRenderer):
+        # remove this frame from the trace
+        renderer.processors.append(remove_first_pyinstrument_frame_processor)
+
+    if isinstance(renderer, renderers.HTMLRenderer) and not options.outfile and file_is_a_tty(f):
         # don't write HTML to a TTY, open in browser instead
         output_filename = renderer.open_in_browser(session)
         print("stdout is a terminal, so saved profile output to %s" % output_filename)
@@ -330,12 +334,11 @@
             f.close()
 
     if options.renderer == "text":
-        _, report_identifier = save_report(session)
+        _, report_identifier = save_report_to_temp_storage(session)
         print("To view this report with different options, run:")
         print("    pyinstrument --load-prev %s [options]" % report_identifier)
         print("")
 
-<<<<<<< HEAD
 
 def compute_render_options(options: CommandLineOptions, output_file: TextIO) -> dict[str, Any]:
     # parse show/hide options
@@ -373,24 +376,8 @@
 
     if options.timeline is not None:
         render_options["timeline"] = options.timeline
-=======
-    if options.renderer is None and options.outfile:
-        options.renderer = guess_renderer_from_outfile(options.outfile)
-
-    if options.renderer is None:
-        options.renderer = "text"
-
-    renderer_class = get_renderer_class(options.renderer)
-    renderer_kwargs: dict[str, Any] = {}
-
-    if issubclass(renderer_class, FrameRenderer):
-        renderer_kwargs["processor_options"] = {
-            "hide_regex": options.hide_regex,
-            "show_regex": options.show_regex,
-        }
->>>>>>> 1c3f0e06
-
-    if issubclass(renderer_class, renderers.ConsoleRenderer):
+
+    if options.renderer == "text":
         unicode_override = options.unicode is not None
         color_override = options.color is not None
         unicode: Any = options.unicode if unicode_override else file_supports_unicode(output_file)
@@ -398,7 +385,6 @@
 
         render_options.update({"unicode": unicode, "color": color})
 
-<<<<<<< HEAD
     # apply user options
     if options.render_options is not None:
         for renderer_option in options.render_options:
@@ -415,16 +401,6 @@
                 except json.JSONDecodeError:
                     # otherwise treat it as a string
                     parsed_value = value
-=======
-    if options.timeline is not None:
-        renderer_kwargs["timeline"] = options.timeline
-
-    renderer = renderer_class(**renderer_kwargs)
-
-    if isinstance(renderer, renderers.FrameRenderer):
-        # remove this frame from the trace
-        renderer.processors.append(remove_first_pyinstrument_frame_processor)
->>>>>>> 1c3f0e06
 
                 keypath.set_value_at_keypath(render_options, key, parsed_value)
 
@@ -434,11 +410,16 @@
 class OptionsParseError(Exception):
     pass
 
-<<<<<<< HEAD
 
 def create_renderer(options: CommandLineOptions, output_file: TextIO) -> renderers.Renderer:
     if options.output_html:
         options.renderer = "html"
+
+    if options.renderer is None and options.outfile:
+        options.renderer = guess_renderer_from_outfile(options.outfile)
+
+    if options.renderer is None:
+        options.renderer = "text"
 
     render_options = compute_render_options(options, output_file=output_file)
     renderer_class = get_renderer_class(options.renderer)
@@ -450,13 +431,6 @@
         raise OptionsParseError(
             f"Failed to create {renderer_class.__name__}. Check your renderer options.\n  {err}\n"
         )
-=======
-    if options.renderer == "text":
-        _, report_identifier = save_report_to_temp_storage(session)
-        print("To view this report with different options, run:")
-        print("    pyinstrument --load-prev %s [options]" % report_identifier)
-        print("")
->>>>>>> 1c3f0e06
 
 
 def get_renderer_class(renderer: str) -> Type[renderers.Renderer]:
@@ -571,6 +545,7 @@
 
     module_name: str | None
     module_args: list[str]
+    load: str | None
     load_prev: str | None
     from_path: str | None
     hide_fnmatch: str | None
