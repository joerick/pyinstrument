import io
import os
import sys
import time

from django.http import HttpResponse
from django.conf import settings
<<<<<<< HEAD

=======
from django.utils.module_loading import import_string
>>>>>>> 50603ddd
from pyinstrument import Profiler


try:
    from django.utils.deprecation import MiddlewareMixin
except ImportError:
    MiddlewareMixin = object


class ProfilerMiddleware(MiddlewareMixin):
    def process_request(self, request):
        profile_dir = getattr(settings, 'PYINSTRUMENT_PROFILE_DIR', None)

        func_or_path = getattr(settings, 'PYINSTRUMENT_SHOW_CALLBACK', None)
        if isinstance(func_or_path, str):
            show_pyinstrument = import_string(func_or_path)
        elif callable(func_or_path):
            show_pyinstrument = func_or_path
        else:
            show_pyinstrument = lambda request: True

        if (show_pyinstrument(request) and
            getattr(settings, 'PYINSTRUMENT_URL_ARGUMENT', 'profile') in request.GET
        ) or profile_dir:
            profiler = Profiler()
            profiler.start()

            request.profiler = profiler

    def process_response(self, request, response):
        if hasattr(request, 'profiler'):
            request.profiler.stop()

            output_html = request.profiler.output_html()

            profile_dir = getattr(settings, 'PYINSTRUMENT_PROFILE_DIR', None)

            # Limit the length of the file name (255 characters is the max limit on major current OS, but it is rather
            # high and the other parts (see line 36) are to be taken into account; so a hundred will be fine here).
            path = request.get_full_path().replace('/', '_')[:100]

            # Swap ? for _qs_ on Windows, as it does not support ? in filenames.
            if sys.platform in ['win32', 'cygwin']:
                path = path.replace('?', '_qs_')

            if profile_dir:
                filename = '{total_time:.3f}s {path} {timestamp:.0f}.html'.format(
                    total_time=request.profiler.root_frame().time(),
                    path=path,
                    timestamp=time.time()
                )

                file_path = os.path.join(profile_dir, filename)

                if not os.path.exists(profile_dir):
                    os.mkdir(profile_dir)

                with io.open(file_path, 'w', encoding='utf-8') as f:
                    f.write(output_html)

            if getattr(settings, 'PYINSTRUMENT_URL_ARGUMENT', 'profile') in request.GET:
                return HttpResponse(output_html)
            else:
                return response
        else:
            return response<|MERGE_RESOLUTION|>--- conflicted
+++ resolved
@@ -5,11 +5,7 @@
 
 from django.http import HttpResponse
 from django.conf import settings
-<<<<<<< HEAD
-
-=======
 from django.utils.module_loading import import_string
->>>>>>> 50603ddd
 from pyinstrument import Profiler
 
 
