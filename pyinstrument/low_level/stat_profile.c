--- conflicted
+++ resolved
@@ -27,57 +27,6 @@
 #define PyFrame_GETBACK(f) _PyFrame_GetBack(f)
 #endif
 
-<<<<<<< HEAD
-=======
-/*
-These timer functions are mostly stolen from timemodule.c
-*/
-
-#if defined(MS_WINDOWS) && !defined(__BORLANDC__)
-#include <windows.h>
-#include <time.h> // for clock()
-
-/* use QueryPerformanceCounter on Windows */
-
-static double
-floatclock(void)
-{
-    static LARGE_INTEGER ctrStart;
-    static double divisor = 0.0;
-    LARGE_INTEGER now;
-    double diff;
-
-    if (divisor == 0.0) {
-        LARGE_INTEGER freq;
-        QueryPerformanceCounter(&ctrStart);
-        if (!QueryPerformanceFrequency(&freq) || freq.QuadPart == 0) {
-            /* Unlikely to happen - this works on all intel
-               machines at least!  Revert to clock() */
-            return ((double)clock()) / CLOCKS_PER_SEC;
-        }
-        divisor = (double)freq.QuadPart;
-    }
-    QueryPerformanceCounter(&now);
-    diff = (double)(now.QuadPart - ctrStart.QuadPart);
-    return diff / divisor;
-}
-
-#else  /* !MS_WINDOWS */
-
-#include <sys/time.h>
-
-static double
-floatclock(void)
-{
-    struct timeval t;
-    gettimeofday(&t, (struct timezone *)NULL);
-
-    return (double)t.tv_sec + t.tv_usec*0.000001;
-}
-
-#endif  /* MS_WINDOWS */
-
->>>>>>> 53f1caee
 ///////////////////
 // ProfilerState //
 ///////////////////
