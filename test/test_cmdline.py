--- conflicted
+++ resolved
@@ -33,12 +33,8 @@
         busy_wait_py = tmp_path / 'busy_wait.py'
         busy_wait_py.write_text(busy_wait_script)
 
-<<<<<<< HEAD
-        output = subprocess.check_output([*invocation, busy_wait_py])
-=======
         # need to wrap Paths with str() due to CPython bug 33617 (fixed in Python 3.8)
         output = subprocess.check_output([*invocation, str(busy_wait_py)])
->>>>>>> dd4a2269
 
         assert 'busy_wait' in str(output)
         assert 'do_nothing' in str(output)
