{
  "name": "svelte-test",
  "private": true,
  "version": "0.0.0",
  "type": "module",
  "scripts": {
    "dev": "vite",
    "build": "vite build",
    "preview": "vite preview",
    "check": "svelte-check --tsconfig ./tsconfig.json"
  },
  "devDependencies": {
<<<<<<< HEAD
    "@sveltejs/vite-plugin-svelte": "^3.0.2",
    "@tsconfig/svelte": "^5.0.2",
    "svelte": "^4.2.12",
    "svelte-check": "^3.6.7",
    "tslib": "^2.6.2",
    "typescript": "^5.2.2",
    "vite": "^5.2.0",
    "svelte-preprocess": "^5.1.4",
    "rollup-plugin-visualizer": "^5.12.0",
    "sass": "^1.75.0"
=======
    "@sveltejs/vite-plugin-svelte": "^3.1.1",
    "@tsconfig/svelte": "^5.0.4",
    "rollup-plugin-visualizer": "^5.12.0",
    "sass": "^1.77.8",
    "svelte": "^4.2.18",
    "svelte-check": "^3.8.5",
    "svelte-preprocess": "^6.0.2",
    "tslib": "^2.6.3",
    "typescript": "^5.5.4",
    "vite": "^5.3.5"
>>>>>>> cabe2d22
  }
}<|MERGE_RESOLUTION|>--- conflicted
+++ resolved
@@ -10,18 +10,6 @@
     "check": "svelte-check --tsconfig ./tsconfig.json"
   },
   "devDependencies": {
-<<<<<<< HEAD
-    "@sveltejs/vite-plugin-svelte": "^3.0.2",
-    "@tsconfig/svelte": "^5.0.2",
-    "svelte": "^4.2.12",
-    "svelte-check": "^3.6.7",
-    "tslib": "^2.6.2",
-    "typescript": "^5.2.2",
-    "vite": "^5.2.0",
-    "svelte-preprocess": "^5.1.4",
-    "rollup-plugin-visualizer": "^5.12.0",
-    "sass": "^1.75.0"
-=======
     "@sveltejs/vite-plugin-svelte": "^3.1.1",
     "@tsconfig/svelte": "^5.0.4",
     "rollup-plugin-visualizer": "^5.12.0",
@@ -32,6 +20,5 @@
     "tslib": "^2.6.3",
     "typescript": "^5.5.4",
     "vite": "^5.3.5"
->>>>>>> cabe2d22
   }
 }