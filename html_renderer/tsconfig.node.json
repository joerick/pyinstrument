--- conflicted
+++ resolved
@@ -4,12 +4,8 @@
     "tsBuildInfoFile": "./node_modules/.tmp/tsconfig.node.tsbuildinfo",
     "skipLibCheck": true,
     "module": "ESNext",
-<<<<<<< HEAD
-    "moduleResolution": "bundler"
-=======
     "moduleResolution": "bundler",
     "strict": true
->>>>>>> cabe2d22
   },
   "include": ["vite.config.ts"]
 }