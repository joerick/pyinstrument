import type FrameGroup from './FrameGroup';
// import type { FrameData } from '../dataTypes';

export interface FrameData {
    identifier: string,
    time?: number
    attributes?: {[name: string]: number},
    children?: readonly FrameData[],
}


const IDENTIFIER_SEP = "\x00"
const ATTRIBUTES_SEP = "\x01"

export const AWAIT_FRAME_IDENTIFIER = "[await]"
export const SELF_TIME_FRAME_IDENTIFIER = "[self]"
export const OUT_OF_CONTEXT_FRAME_IDENTIFIER = "[out-of-context]"
export const DUMMY_ROOT_FRAME_IDENTIFIER = "[root]"

export const SYNTHETIC_FRAME_IDENTIFIERS = [
    AWAIT_FRAME_IDENTIFIER,
    SELF_TIME_FRAME_IDENTIFIER,
    OUT_OF_CONTEXT_FRAME_IDENTIFIER,
    DUMMY_ROOT_FRAME_IDENTIFIER,
]

export const SYNTHETIC_LEAF_IDENTIFIERS = [
    AWAIT_FRAME_IDENTIFIER,
    SELF_TIME_FRAME_IDENTIFIER,
    OUT_OF_CONTEXT_FRAME_IDENTIFIER,
]

const ATTRIBUTE_MARKER_CLASS_NAME = "c"
const ATTRIBUTE_MARKER_LINE_NUMBER = "l"
const ATTRIBUTE_MARKER_TRACEBACKHIDE = "h"


export default class Frame {
<<<<<<< HEAD
    identifier: string
    _identifierParts: string[]
    time: number = 0
    absorbedTime: number = 0
    group: FrameGroup|null = null
    attributes: {[name: string]: number}
    _children: Frame[] = []
    parent: Frame | null = null

    context: FrameContext

    constructor(
        data: FrameData,
        context: FrameContext,
    ) {
        this.identifier = data.identifier
        this._identifierParts = this.identifier.split(IDENTIFIER_SEP)
        this.time = data.time ?? 0
        this.attributes = data.attributes ?? {}
        this.context = context

        const children = data.children?.map(f => new Frame(f, context));
        if (children) {
            this.addChildren(children)
        }
    }

    cloneDeep(): Frame {
        return new Frame(this, this.context)
    }

    get children(): readonly Frame[] {
        return this._children
    }

    addChild(frame: Frame, options: {after?: Frame} = {}) {
        frame.removeFromParent()
        frame.parent = this
        if (options.after) {
            const index = this._children.indexOf(options.after)
            this._children.splice(index+1, 0, frame)
        } else {
            this._children.push(frame)
        }
    }

    addChildren(frames: readonly Frame[], options: {after?: Frame} = {}) {
        if (options.after) {
            const reversed = frames.slice()
            reversed.reverse()
            frames.forEach(f => this.addChild(f, options))
        } else {
            frames.forEach(f => this.addChild(f, options))
        }
    }

    removeFromParent() {
        if (this.parent) {
            const idx = this.parent._children.indexOf(this)
            this.parent._children.splice(idx, 1)
            this.parent = null
        }
    }

    getAttributes(marker: string): {data: string, time: number}[] {
        const keys = Object.keys(this.attributes).filter(k => k.startsWith(marker))
        return keys.map(k => (
            {data: k.slice(1), time: this.attributes[k]}
        ))
    }

    getAttributeValue(marker: string) {
        const attributes = this.getAttributes(marker)
        if (!attributes) return null
        if (attributes.length == 0) return null

        let maxIdx = 0
        for (let i = 0; i < attributes.length; i++) {
            if (attributes[i].time > attributes[maxIdx].time) {
                maxIdx = i
            }
        }

        return attributes[maxIdx].data
    }

    get hasTracebackhide(): boolean {
        return this.getAttributeValue(ATTRIBUTE_MARKER_TRACEBACKHIDE) == '1'
    }

    get function(): string {
        return this._identifierParts[0]
    }

    get filePath(): string | null {
        return this._identifierParts[1] ?? null
    }

    get lineNo(): number | null {
        const lineNo = this._identifierParts[2]
        return lineNo ? parseInt(lineNo) : null
    }

    get isSynthetic(): boolean {
        return SYNTHETIC_FRAME_IDENTIFIERS.includes(this.identifier)
    }

    get filePathShort(): string | null {
        if (this.isSynthetic && this.parent) {
            return this.parent.filePathShort
        }

        if (!this.filePath) return null

        return this.context.shortenPath(this.filePath)
    }

    get isApplicationCode(): boolean {
        if (this.isSynthetic) {
            return false;
        }

        const filePath = this.filePath;

        if (!filePath) {
            return false;
        }

        const libPaths = ["/lib/", "\\lib\\"];
        if (libPaths.some(path => filePath.includes(path))) {
            return false;
        }

        if (filePath.startsWith("<")) {
            if (filePath.startsWith("<ipython-input-")) {
                // Lines typed at a console or in a notebook are considered application code
                return true;
            } else {
                // Otherwise, this is likely some form of library-internal code generation
                return false;
            }
        }

        return true;
    }

    get proportionOfParent(): number {
        if (!this.parent) {
            return 1;
        }

        return this.time / this.parent.time;
    }

    get className(): string {
        return this.getAttributeValue(ATTRIBUTE_MARKER_CLASS_NAME) ?? ""

    }
=======
  uuid: string
  function: string;
  filePath: string;
  filePathShort: string;
  lineNo: number;
  time: number;
  totalTime: number;
  awaitTime: number;
  isApplicationCode: boolean;
  groupId: string | null;
  className: string | null;

  parent: Frame | null;
  children: Frame[];

  group: Group | null;

  constructor(jsonObject: FrameData, parent: Frame|null = null, context: FrameContext = {groups:{}}) {
    this.uuid = crypto.randomUUID()
    this.parent = parent
    this.function = jsonObject.function;
    this.filePath = jsonObject.file_path;
    this.filePathShort = jsonObject.file_path_short;
    this.lineNo = jsonObject.line_no;
    this.time = jsonObject.time;
    this.totalTime = this.parent ? this.parent.totalTime : this.time;
    this.awaitTime = jsonObject.await_time;
    this.isApplicationCode = jsonObject.is_application_code;
    this.groupId = jsonObject.group_id ?? null;
    this.className = jsonObject.class_name ?? null;

    if (jsonObject.group_id) {
      const groupId = jsonObject.group_id;
      let group = context.groups[groupId]
      if (!group) {
        group = context.groups[groupId] = new Group(groupId, this);
      }
      group.addFrame(this);
      this.group = context.groups[groupId];
    } else {
      this.group = null;
    }

    this.children = jsonObject.children.map(f => new Frame(f, this, context));
  }

  get identifier() {
    return `${this.function}:${this.filePath}:${this.lineNo}`;
  }

  get proportionOfTotal() {
    return this.time / this.totalTime;
  }
>>>>>>> cabe2d22
}

interface FrameContext {
    shortenPath(path: string): string
}<|MERGE_RESOLUTION|>--- conflicted
+++ resolved
@@ -36,7 +36,7 @@
 
 
 export default class Frame {
-<<<<<<< HEAD
+    uuid: string = crypto.randomUUID()
     identifier: string
     _identifierParts: string[]
     time: number = 0
@@ -195,61 +195,6 @@
         return this.getAttributeValue(ATTRIBUTE_MARKER_CLASS_NAME) ?? ""
 
     }
-=======
-  uuid: string
-  function: string;
-  filePath: string;
-  filePathShort: string;
-  lineNo: number;
-  time: number;
-  totalTime: number;
-  awaitTime: number;
-  isApplicationCode: boolean;
-  groupId: string | null;
-  className: string | null;
-
-  parent: Frame | null;
-  children: Frame[];
-
-  group: Group | null;
-
-  constructor(jsonObject: FrameData, parent: Frame|null = null, context: FrameContext = {groups:{}}) {
-    this.uuid = crypto.randomUUID()
-    this.parent = parent
-    this.function = jsonObject.function;
-    this.filePath = jsonObject.file_path;
-    this.filePathShort = jsonObject.file_path_short;
-    this.lineNo = jsonObject.line_no;
-    this.time = jsonObject.time;
-    this.totalTime = this.parent ? this.parent.totalTime : this.time;
-    this.awaitTime = jsonObject.await_time;
-    this.isApplicationCode = jsonObject.is_application_code;
-    this.groupId = jsonObject.group_id ?? null;
-    this.className = jsonObject.class_name ?? null;
-
-    if (jsonObject.group_id) {
-      const groupId = jsonObject.group_id;
-      let group = context.groups[groupId]
-      if (!group) {
-        group = context.groups[groupId] = new Group(groupId, this);
-      }
-      group.addFrame(this);
-      this.group = context.groups[groupId];
-    } else {
-      this.group = null;
-    }
-
-    this.children = jsonObject.children.map(f => new Frame(f, this, context));
-  }
-
-  get identifier() {
-    return `${this.function}:${this.filePath}:${this.lineNo}`;
-  }
-
-  get proportionOfTotal() {
-    return this.time / this.totalTime;
-  }
->>>>>>> cabe2d22
 }
 
 interface FrameContext {
