<script lang="ts">
  import { timeFormat, visibleGroups, collapsedFrames } from './appState';
  import type Frame from './model/Frame'
  export let frame: Frame
  export let rootFrame: Frame
  export let indent: number = 0

  let isVisible: boolean
  $: {
    if (!frame.group) {
      isVisible = true
    } else if ($visibleGroups[frame.group.id ?? '']) {
      isVisible = true
    } else if (frame.group?.rootFrame === frame) {
      isVisible = true
    } else if (frame.children.filter(f => !f.group).length > 1) {
      isVisible = true
    } else {
      isVisible = false
    }
  }

  const frameProportionOfTotal = frame.time / rootFrame.time

  let name: string

  $: if (frame.className) {
    name = `${frame.className}.${frame.function}`
  } else {
    name = frame.function
  }

  const codePosition = `${frame.filePathShort}:${frame.lineNo?.toString().padEnd(4, ' ')}`

  let formattedTime: string
  $: if ($timeFormat === "absolute") {
    formattedTime = frame.time.toLocaleString(undefined, {
      minimumFractionDigits: 3,
      maximumFractionDigits: 3,
    });
  } else if ($timeFormat === 'proportion') {
    formattedTime = `${(frameProportionOfTotal * 100).toLocaleString(undefined, {
      minimumFractionDigits: 1,
      maximumFractionDigits: 1,
    })}%`;
  } else {
    throw new Error("unknown timeFormat");
  }

  let groupLibrarySummary: string|null = null
  if (frame.group) {
    const libraries = frame.group.libraries
    if (libraries.length < 4) {
      groupLibrarySummary = libraries.join(', ')
    } else {
      groupLibrarySummary = `${libraries[0]}, ${libraries[1]}, ${libraries[2]}...`
    }
  }

  let timeColor: string

  if (frameProportionOfTotal > 0.6) {
    timeColor = '#FF4159'
  } else if (frameProportionOfTotal > 0.3) {
    timeColor = '#F5A623'
  } else if (frameProportionOfTotal > 0.2) {
    timeColor = '#D8CB2A'
  } else {
    timeColor = '#7ED321'
  }

  function descriptionClicked(event: MouseEvent) {
    setCollapsed(frame, !collapsed, event.altKey)
  }

<<<<<<< HEAD
  $: isGroupVisible = $visibleGroups[frame.group?.id ?? ''] === true
=======
  $: isGroupVisible = $visibleGroups[frame.groupId ?? ''] === true
  $: collapsed = $collapsedFrames[frame.uuid] === true
>>>>>>> cabe2d22

  function setCollapsed(frame: Frame, value: boolean, recursive: boolean = true) {
    collapsedFrames.update(collapsedFrames => ({
      ...collapsedFrames,
      [frame.uuid]: value
    }))

    if (recursive) {
      for (const child of frame.children) {
        setCollapsed(child, value, true)
        if (frame.group && frame.group.rootFrame == frame) {
          setGroupVisible(frame.group.id, !value)
        }
      }
    }
  }

  function setGroupVisible(groupId: string, value: boolean) {
    visibleGroups.update(groups => ({
      ...groups,
<<<<<<< HEAD
      [frame.group?.id ?? '']: !isGroupVisible
=======
      [groupId]: value
>>>>>>> cabe2d22
    }))
  }

  function headerClicked() {
    if (!frame.groupId) {
      return
    }
    setGroupVisible(frame.groupId, !isGroupVisible)
  }
</script>
<div class="frame">
  {#if isVisible}
    <!-- svelte-ignore a11y-click-events-have-key-events -->
    <div class="frame-description"
         class:application-code={frame.isApplicationCode}
         class:children-visible={!collapsed}
         style:padding-left={`${indent*35}px`}
         on:click|preventDefault|stopPropagation="{descriptionClicked}">
      <div class="frame-triangle"
           class:rotate="{!collapsed}"
           style:visibility="{frame.children.length > 0 ? 'visible' : 'hidden'}">
        <svg width="6" height="10"><path d="M.937-.016L5.793 4.84.937 9.696z" fill="{timeColor}" fill-rule="evenodd" fill-opacity=".582"/></svg>
      </div>
      <div class="time"
           style:color="{timeColor}"
           style:font-weight="{frameProportionOfTotal < 0.2 ? 500 : 600}">
        {formattedTime}
      </div>
      <div class="name">{name}</div>
      <div class="code-position">
        {codePosition}
      </div>
    </div>
  {/if}

  {#if frame.group && frame.group.rootFrame == frame && !collapsed}
    <!-- svelte-ignore a11y-click-events-have-key-events -->
    <div class="group-header"
         style:padding-left={`${indent*35}px`}
         on:click|preventDefault|stopPropagation={headerClicked}>
      <div class="group-header-button">
        <div class="group-triangle" class:rotate={isGroupVisible}>
          <svg width="6" height="10"><path d="M.937-.016L5.793 4.84.937 9.696z" fill="#FFF" fill-rule="evenodd" fill-opacity=".582"/></svg>
        </div>
        {frame.group.frames.length} frames hidden
        ({groupLibrarySummary})
      </div>
    </div>
  {/if}

<<<<<<< HEAD
  {#if childrenVisible}
    {#each frame.children as child}
      <svelte:self frame="{child}"
                   rootFrame="{rootFrame}"
                   indent="{indent + (isVisible ? 1 : 0)}" />
    {/each}
=======
  {#if !collapsed && frame.children.length > 0}
    <div class="children">
      {#each frame.children as child (child.identifier)}
        <svelte:self frame="{child}"
                     indent="{indent + (isVisible ? 1 : 0)}" />
      {/each}
    </div>
>>>>>>> cabe2d22
  {/if}

  <div class="visual-guide"
       style:left={`${indent*35 + 21}px`}
       style:backgroundColor={timeColor}>
  </div>
</div>

<style lang="scss">
.frame {
  font-family: 'Source Code Pro', 'Roboto Mono', Consolas, Monaco, monospace;
  font-size: 15px;
  z-index: 0;
  position: relative;
  user-select: none;
}
.group-header {
  margin-left: 35px;
}
.group-header-button {
  display: inline-block;
  color: rgba(255, 255, 255, 0.58);
  user-select: none;
  cursor: default;
  position: relative;
}
.group-header-button::before {
  position: absolute;
  left: -3px;
  right: -3px;
  top: 0px;
  bottom: -1px;
  content: "";

  z-index: -1;
  background-color: #3b4043;
}
.group-header-button:hover::before {
  background-color: #4a4f54;
}
.group-triangle, .frame-triangle {
  width: 6px;
  height: 10px;
  padding-left: 6px;
  padding-right: 5px;
  display: inline-block;
}
.group-triangle.rotate, .frame-triangle.rotate {
  transform: translate(6px, 4px) rotate(90deg);
}

.frame-description {
  display: flex;
  white-space: nowrap;
}
.frame-description:hover::before {
  position: absolute;
  left: -3px;
  right: -3px;
  top: -1px;
  height: 22px;
  content: "";

  z-index: -1;
  background-color: #354759;
  opacity: 0.5;
}
.frame-triangle {
  opacity: 1.0;
}
.frame-description.children-visible .frame-triangle {
  opacity: 0.0;
}
.frame-description.children-visible:hover .frame-triangle {
  opacity: 1.0;
}
.name, .time, .code-position {
  user-select: text;
  cursor: default;
}
.application-code .name {
  color: rgba(93, 179, 255, 1.0);
}
.time {
  margin-right: 0.55em;
  color: rgba(184, 233, 134, 0.52);
}
.code-position {
  color: rgba(255, 255, 255, 0.5);
  text-align: right;
  margin-left: 2em;
}

<<<<<<< HEAD
:global {
  .visual-guide {
    top: 21px;
    bottom: 0;
    left: 0;
    width: 2px;
    background-color: white;
    position: absolute;
    opacity: 0.08;
    pointer-events: none;
  }
  .frame-description:hover ~ .visual-guide {
    opacity: 0.4;
  }
  .frame-description:hover ~ .children .visual-guide {
    opacity: 0.1;
  }
=======
.visual-guide {
  top: 21px;
  bottom: 0;
  left: 0;
  width: 2px;
  background-color: white;
  position: absolute;
  opacity: 0.08;
  pointer-events: none;
}
:global(.frame-description:hover) ~ .visual-guide {
  opacity: 0.4;
}
:global(.frame-description:hover) ~ .children :global(.visual-guide) {
  opacity: 0.1;
>>>>>>> cabe2d22
}
</style><|MERGE_RESOLUTION|>--- conflicted
+++ resolved
@@ -73,12 +73,8 @@
     setCollapsed(frame, !collapsed, event.altKey)
   }
 
-<<<<<<< HEAD
   $: isGroupVisible = $visibleGroups[frame.group?.id ?? ''] === true
-=======
-  $: isGroupVisible = $visibleGroups[frame.groupId ?? ''] === true
   $: collapsed = $collapsedFrames[frame.uuid] === true
->>>>>>> cabe2d22
 
   function setCollapsed(frame: Frame, value: boolean, recursive: boolean = true) {
     collapsedFrames.update(collapsedFrames => ({
@@ -99,19 +95,15 @@
   function setGroupVisible(groupId: string, value: boolean) {
     visibleGroups.update(groups => ({
       ...groups,
-<<<<<<< HEAD
-      [frame.group?.id ?? '']: !isGroupVisible
-=======
       [groupId]: value
->>>>>>> cabe2d22
     }))
   }
 
   function headerClicked() {
-    if (!frame.groupId) {
+    if (!frame.group) {
       return
     }
-    setGroupVisible(frame.groupId, !isGroupVisible)
+    setGroupVisible(frame.group.id, !isGroupVisible)
   }
 </script>
 <div class="frame">
@@ -154,22 +146,14 @@
     </div>
   {/if}
 
-<<<<<<< HEAD
-  {#if childrenVisible}
-    {#each frame.children as child}
-      <svelte:self frame="{child}"
-                   rootFrame="{rootFrame}"
-                   indent="{indent + (isVisible ? 1 : 0)}" />
-    {/each}
-=======
   {#if !collapsed && frame.children.length > 0}
     <div class="children">
       {#each frame.children as child (child.identifier)}
         <svelte:self frame="{child}"
+                     rootFrame="{rootFrame}"
                      indent="{indent + (isVisible ? 1 : 0)}" />
       {/each}
     </div>
->>>>>>> cabe2d22
   {/if}
 
   <div class="visual-guide"
@@ -263,25 +247,6 @@
   margin-left: 2em;
 }
 
-<<<<<<< HEAD
-:global {
-  .visual-guide {
-    top: 21px;
-    bottom: 0;
-    left: 0;
-    width: 2px;
-    background-color: white;
-    position: absolute;
-    opacity: 0.08;
-    pointer-events: none;
-  }
-  .frame-description:hover ~ .visual-guide {
-    opacity: 0.4;
-  }
-  .frame-description:hover ~ .children .visual-guide {
-    opacity: 0.1;
-  }
-=======
 .visual-guide {
   top: 21px;
   bottom: 0;
@@ -297,6 +262,5 @@
 }
 :global(.frame-description:hover) ~ .children :global(.visual-guide) {
   opacity: 0.1;
->>>>>>> cabe2d22
 }
 </style>